import traceback
from operator import itemgetter
from typing import Any, List, Optional

from expand_langchain.chain.llm import llm_chain
from expand_langchain.utils.parser import parser_chain
from expand_langchain.utils.registry import chain_registry
from expand_langchain.utils.sampling import sampling_chain
<<<<<<< HEAD
from langchain_core.prompts import ChatPromptTemplate
from langchain_core.runnables import RunnableLambda
=======
from langchain.memory import ConversationBufferMemory
from langchain_core.messages import AIMessage
from langchain_core.output_parsers import StrOutputParser
from langchain_core.runnables import RunnableLambda, RunnablePassthrough
>>>>>>> 366469b2
from langfuse.decorators import langfuse_context, observe


@chain_registry(name="cot")
def cot_chain(
    key: str,
    examples: Optional[dict] = None,
    n: int = 1,
    chat_history_len: int = 0,
    chat_history_key: str = "chat_history",
    **kwargs,
):

    async def _func(data, config={}):
        chain = llm_chain(
            examples=list(examples.values()),
            **kwargs,
        )

        if chat_history_len > 0:
            chat_history = data.get(chat_history_key)
            chat_history = [] if not chat_history else chat_history[0]
            data["chat_history"] = chat_history
            if len(chat_history) > chat_history_len:
                data["chat_history"] = chat_history[-chat_history_len:]
            response = await chain.ainvoke(data, config=config)

            chat_history.append(chain.steps[0].messages[2].format(**data))
            chat_history.append(AIMessage(response))

            parser = parser_chain(**kwargs)
            parsed_result = parser.invoke(response, config=config)

            return {
                f"{key}_raw": response,
                key: parsed_result,
                "chat_history": [chat_history],
            }
        else:
            response = await chain.ainvoke(data, config=config)

            parser = parser_chain(**kwargs)
            parsed_result = parser.invoke(response, config=config)

<<<<<<< HEAD
        input_prompt = chain.get_prompts()[0].format(**data)
        return {
            f"{key}_input": input_prompt,
            f"{key}_raw": result,
            key: parsed_result,
        }
=======
            return {
                f"{key}_raw": response,
                key: parsed_result,
            }
>>>>>>> 366469b2

    chain = RunnableLambda(_func)

    result = sampling_chain(chain, n, **kwargs)
    result.name = key

    return result<|MERGE_RESOLUTION|>--- conflicted
+++ resolved
@@ -6,15 +6,12 @@
 from expand_langchain.utils.parser import parser_chain
 from expand_langchain.utils.registry import chain_registry
 from expand_langchain.utils.sampling import sampling_chain
-<<<<<<< HEAD
-from langchain_core.prompts import ChatPromptTemplate
-from langchain_core.runnables import RunnableLambda
-=======
 from langchain.memory import ConversationBufferMemory
 from langchain_core.messages import AIMessage
 from langchain_core.output_parsers import StrOutputParser
 from langchain_core.runnables import RunnableLambda, RunnablePassthrough
->>>>>>> 366469b2
+from langchain_core.prompts import ChatPromptTemplate
+from langchain_core.runnables import RunnableLambda
 from langfuse.decorators import langfuse_context, observe
 
 
@@ -59,19 +56,12 @@
             parser = parser_chain(**kwargs)
             parsed_result = parser.invoke(response, config=config)
 
-<<<<<<< HEAD
         input_prompt = chain.get_prompts()[0].format(**data)
         return {
             f"{key}_input": input_prompt,
             f"{key}_raw": result,
             key: parsed_result,
         }
-=======
-            return {
-                f"{key}_raw": response,
-                key: parsed_result,
-            }
->>>>>>> 366469b2
 
     chain = RunnableLambda(_func)
 
